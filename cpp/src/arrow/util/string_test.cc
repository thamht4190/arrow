--- conflicted
+++ resolved
@@ -88,7 +88,20 @@
   ASSERT_RAISES(Invalid, ParseHexValue(input.c_str(), &output));
 }
 
-<<<<<<< HEAD
+TEST(Replace, Basics) {
+  auto s = Replace("dat_{i}.txt", "{i}", "23");
+  EXPECT_TRUE(s);
+  EXPECT_EQ(*s, "dat_23.txt");
+
+  // only replace the first occurrence of token
+  s = Replace("dat_{i}_{i}.txt", "{i}", "23");
+  EXPECT_TRUE(s);
+  EXPECT_EQ(*s, "dat_23_{i}.txt");
+
+  s = Replace("dat_.txt", "{nope}", "23");
+  EXPECT_FALSE(s);
+}
+
 TEST(SplitString, InnerDelimiter) {
   std::string input = "a:b:c";
   auto parts = SplitString(input, ':');
@@ -125,20 +138,6 @@
   ASSERT_EQ(parts.size(), 2);
   EXPECT_EQ(parts[0], "");
   EXPECT_EQ(parts[1], "");
-=======
-TEST(Replace, Basics) {
-  auto s = Replace("dat_{i}.txt", "{i}", "23");
-  EXPECT_TRUE(s);
-  EXPECT_EQ(*s, "dat_23.txt");
-
-  // only replace the first occurrence of token
-  s = Replace("dat_{i}_{i}.txt", "{i}", "23");
-  EXPECT_TRUE(s);
-  EXPECT_EQ(*s, "dat_23_{i}.txt");
-
-  s = Replace("dat_.txt", "{nope}", "23");
-  EXPECT_FALSE(s);
->>>>>>> 687dcead
 }
 
 }  // namespace internal
